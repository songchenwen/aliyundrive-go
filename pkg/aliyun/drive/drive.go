// Package drive helps you to manage you aliyun drive files.
package drive

import (
	"archive/zip"
	"bytes"
	"context"
	"crypto/ecdsa"
	"crypto/elliptic"
	"crypto/md5"
	"crypto/rand"
	"crypto/sha1"
	"crypto/sha256"
	"encoding/base64"
	"encoding/hex"
	"encoding/json"
	"fmt"
	"io"
	"io/ioutil"
	"math/big"
	"net/http"
	"net/url"
	"os"
	"path"
	"strconv"
	"strings"
	"sync"
	"time"

	"github.com/dustinxie/ecc"
	"github.com/pkg/errors"
)

const (
<<<<<<< HEAD
	FolderKind           = "folder"
	FileKind             = "file"
	AnyKind              = "any"
	DefaultPartSize      = 100 * 1024 * 1024 // 100 MiB. Will store this size of data in memory per file for upload
	DefaultUploadRetries = 10
	DownloadUrlCacheSecs = 15*60 - 10
=======
	FolderKind  = "folder"
	FileKind    = "file"
	AnyKind     = "any"
	MaxPartSize = 1024 * 1024 * 1024 // 1 GiB
	Hour        = 60 * 60
>>>>>>> 1fdb5cf9
)

const (
	apiRefreshToken        = "https://auth.aliyundrive.com/v2/account/token"
	apiPersonalInfo        = "https://api.aliyundrive.com/v2/databox/get_personal_info"
	apiList                = "https://api.aliyundrive.com/v2/file/list"
	apiCreate              = "https://api.aliyundrive.com/v2/file/create"
	apiCreateDeviceSession = "https://api.aliyundrive.com/users/v1/users/device/create_session"
	apiUpdate              = "https://api.aliyundrive.com/v2/file/update"
	apiMove                = "https://api.aliyundrive.com/v2/file/move"
	apiCopy                = "https://api.aliyundrive.com/v2/file/copy"
	apiCreateFileWithProof = "https://api.aliyundrive.com/v2/file/create_with_proof"
	apiCompleteUpload      = "https://api.aliyundrive.com/v2/file/complete"
	apiGet                 = "https://api.aliyundrive.com/v2/file/get"
	apiGetByPath           = "https://api.aliyundrive.com/v2/file/get_by_path"
	apiCreateWithFolder    = "https://api.aliyundrive.com/adrive/v2/file/createWithFolders"
	apiRenewDeviceSession  = "https://api.aliyundrive.com/users/v1/users/device/renew_session"
	apiTrash               = "https://api.aliyundrive.com/v2/recyclebin/trash"
	apiDelete              = "https://api.aliyundrive.com/v3/file/delete"
	apiBatch               = "https://api.aliyundrive.com/v2/batch"
	apiRefreshUpload       = "https://api.aliyundrive.com/v2/file/get_upload_url"

	apiCreateShareLink         = "https://api.aliyundrive.com/v2/share_link/create"
	apiGetShareLinkByShareID   = "https://api.aliyundrive.com/v2/share_link/get"
	apiListShareLink           = "https://api.aliyundrive.com/v2/share_link/list"
	apiGetShareToken           = "https://api.aliyundrive.com/v2/share_link/get_share_token"
	apiCancelShareLink         = "https://api.aliyundrive.com/v2/share_link/cancel"
	apiGetShareLinkByAnonymous = "https://api.aliyundrive.com/v2/share_link/get_by_anonymous"

	fakeUA                     = "Mozilla/5.0 (Macintosh; Intel Mac OS X 10_15_7) AppleWebKit/537.36 (KHTML, like Gecko) Chrome/91.0.4472.77 Safari/537.36"
	deviceSessionExpireSeconds = 300 // 5 min
)

var (
	ErrorLivpUpload     = errors.New("uploading .livp to album is not supported")
	ErrorAlreadyExisted = errors.New("already existed")
	ErrorMissingFields  = errors.New("required fields: ParentId, Name")
)

type Pager interface {
	Next() bool
	Nodes(ctx context.Context) ([]Node, error)
}

type Fs interface {
	About(ctx context.Context) (*PersonalSpaceInfo, error)
	Get(ctx context.Context, nodeId string) (*Node, error)
	GetByPath(ctx context.Context, fullPath string, kind string) (*Node, error)
	List(nodeId string) Pager
	ListAll(ctx context.Context, nodeId string) ([]Node, error)

	// CreateFolder creates a folder to aliyun drive.
	//
	// required Node fields: ParentId, Name.
	//
	// may return ErrorMissingFields if required fields are missing.
	CreateFolder(ctx context.Context, node Node) (nodeIdOut string, err error)
	Move(ctx context.Context, nodeId string, dstParentNodeId string, dstName string) (nodeIdOut string, err error)
	Remove(ctx context.Context, nodeId string) error
	Open(ctx context.Context, nodeId string, headers map[string]string) (io.ReadCloser, error)

	// CreateFile puts a file to aliyun drive.
	//
	// required Node fields: ParentId, Name.
	//
	// may return ErrorMissingFields if required fields are missing.
	CreateFile(ctx context.Context, node Node, in io.Reader) (nodeIdOut string, err error)
	CalcProof(fileSize int64, in *os.File) (proof string, err error)

	// CreateFileWithProof puts a file to aliyun drive.
	//
	// required Node fields: ParentId, Name.
	//
	// may return ErrorMissingFields if required fields are missing.
	CreateFileWithProof(ctx context.Context, node Node, in io.Reader, sha1Code string, proofCode string) (nodeIdOut string, err error)
	Copy(ctx context.Context, nodeId string, dstParentNodeId string, dstName string) (nodeIdOut string, err error)
	CreateFolderRecursively(ctx context.Context, fullPath string) (nodeIdOut string, err error)
	Update(ctx context.Context, node Node) (nodeIdOut string, err error)

	CreateShareLink(ctx context.Context, node []Node, pwd string, expiresIn int64) (ShareID string, SharePwd string, Expiration string, err error)
	ListShareLinks(ctx context.Context) (items []SharedFile, nextMarker string, err error)
	GetShareInfo(ctx context.Context, shareID string) (ShareID string, Pwd string, Expiration string, FileIDList []string, err error)
	GetShareToken(ctx context.Context, pwd string, shareID string) (shareToken string, error error)
	CancelShareLink(ctx context.Context, shareID string) error
	GetShareLinkByAnonymous(ctx context.Context, shareID string) (Expiration string, Creator string, err error)
}

type Config struct {
<<<<<<< HEAD
	RefreshToken    string
	IsAlbum         bool
	HttpClient      *http.Client
	UploadChunkSize int64
	UploadRetries   int
	OnRefreshToken  func(refreshToken string)
	LogFunc         func(format string, a ...interface{})
=======
	RefreshToken   string `json:"refresh_token"`
	DeviceId       string `json:"device_id"`
	IsAlbum        bool   `json:"is_album,omitempty"`
	HttpClient     *http.Client
	OnRefreshToken func(refreshToken string)
	UseInternalUrl bool `json:"use_internal_url,omitempty"`
>>>>>>> 1fdb5cf9
}

func (config Config) String() string {
	return fmt.Sprintf("Config{RefreshToken: %s}", config.RefreshToken)
}

type Drive struct {
	token
<<<<<<< HEAD
	config           Config
	driveId          string
	rootId           string
	rootNode         Node
	httpClient       *http.Client
	mutex            sync.Mutex
	downloadUrlCache map[string]DownloadUrlCacheItem
=======
	deviceSession
	config     Config
	driveId    string
	rootId     string
	rootNode   Node
	httpClient *http.Client
	mutex      sync.Mutex
>>>>>>> 1fdb5cf9
}

type token struct {
	accessToken string
	expireAt    int64
}

type deviceSession struct {
	userId                  string
	deviceSessionExpireAt   int64
	deviceSessionPrivateKey *ecdsa.PrivateKey
	nonce                   int
	signature               string
	deviceSessionMutex      sync.Mutex
}

type HTTPStatusError interface {
	error
	StatusCode() int
}

type httpStatusError struct {
	message    string
	statusCode int
}

type pager struct {
	drive  *Drive
	param  map[string]interface{}
	lNodes *ListNodes
}

func (err httpStatusError) Error() string {
	return err.message
}

func (err httpStatusError) StatusCode() int {
	return err.statusCode
}

func newHttpStatusError(message string, statusCode int) HTTPStatusError {
	return httpStatusError{message: message, statusCode: statusCode}
}

func (p *pager) Next() bool {
	if p.drive == nil {
		return false
	}

	return p.lNodes == nil || p.lNodes.NextMarker != ""
}

func (p *pager) Nodes(ctx context.Context) ([]Node, error) {
	err := p.drive.jsonRequest(ctx, "POST", apiList, &p.param, &p.lNodes)
	if err != nil {
		return nil, errors.WithStack(err)
	}

	p.param["marker"] = p.lNodes.NextMarker
	return p.lNodes.Items, nil
}

func (drive *Drive) String() string {
	return fmt.Sprintf("AliyunDrive{driveId: %s}", drive.driveId)
}

// https://github.com/alist-org/alist/pull/3390
// https://github.com/foxxorcat/alist/tree/fix_aliyundriver
func (drive *Drive) sign() error {
	if drive.deviceSessionPrivateKey == nil {
		return errors.Errorf("failed to sign: deviceSessionPrivateKey is nil")
	}

	drive.nonce++
	appId := "5dde4e1bdf9e4966b387ba58f4b3fdc3"
	s := fmt.Sprintf("%s:%s:%s:%d", appId, drive.config.DeviceId, drive.userId, drive.nonce)
	hash := sha256.Sum256([]byte(s))
	data, err := ecc.SignBytes(drive.deviceSessionPrivateKey, hash[:], ecc.RecID|ecc.LowerS)
	if err != nil {
		return err
	}

	drive.signature = hex.EncodeToString(data)
	return nil
}

func (drive *Drive) request(ctx context.Context, method, url string, headers map[string]string, body io.Reader) (*http.Response, error) {
	req, err := http.NewRequestWithContext(ctx, method, url, body)
	if err != nil {
		return nil, errors.WithStack(err)
	}

	req.Header.Set("Referer", "https://www.aliyundrive.com/")
	req.Header.Set("User-Agent", fakeUA)
	for k, v := range headers {
		req.Header.Set(k, v)
	}

	res, err2 := drive.httpClient.Do(req)
	if err2 != nil {
		return nil, errors.WithStack(err2)
	}

	return res, nil
}

func (drive *Drive) jsonRequestNoExpireCheck(ctx context.Context, method, url string, headers map[string]string, request interface{}, response interface{}) error {
	if headers == nil {
		headers = map[string]string{
			"content-type":  "application/json;charset=UTF-8",
			"authorization": "Bearer " + drive.accessToken,
			"x-device-id":   drive.config.DeviceId,
			"X-Signature":   drive.signature,
		}
	}

	var bodyBytes []byte
	if request != nil {
		b, err := json.Marshal(request)
		if err != nil {
			return errors.WithStack(err)
		}
		bodyBytes = b
	}

	res, err := drive.request(ctx, method, url, headers, bytes.NewBuffer(bodyBytes))
	if err != nil {
		return errors.WithStack(err)
	}
	defer res.Body.Close()

	b, err := ioutil.ReadAll(res.Body)
	if err != nil {
		return errors.WithStack(err)
	}

	if res.StatusCode >= 400 {
		return newHttpStatusError(fmt.Sprintf(`failed to request "%s", got "%d", %s`, url, res.StatusCode, string(b)), res.StatusCode)
	}

	if response != nil {
		err = json.Unmarshal(b, &response)
		if err != nil {
			return errors.Wrapf(err, `failed to parse response "%s"`, string(b))
		}
	}

	return nil
}

func (drive *Drive) refreshToken(ctx context.Context) error {
	headers := map[string]string{
		"content-type": "application/json;charset=UTF-8",
	}
	data := map[string]string{
		"refresh_token": drive.config.RefreshToken,
		"grant_type":    "refresh_token",
	}
	var token Token
	if err := drive.jsonRequestNoExpireCheck(ctx, "POST", apiRefreshToken, headers, &data, &token); err != nil {
		return err
	}

	drive.accessToken = token.AccessToken
	drive.expireAt = token.ExpiresIn + time.Now().Unix()
	drive.config.RefreshToken = token.RefreshToken
	if drive.config.OnRefreshToken != nil {
		drive.config.OnRefreshToken(token.RefreshToken)
	}
	return nil
}

func (drive *Drive) jsonRequest(ctx context.Context, method, url string, request interface{}, response interface{}) error {
	// Token expired, refresh access
	if drive.expireAt < time.Now().Unix() {
		err := drive.refreshToken(ctx)
		if err != nil {
			return errors.WithStack(err)
		}
	}

	if drive.deviceSessionExpireAt < time.Now().Unix() {
		if err := drive.createDeviceSession(ctx); err != nil {
			return err
		}
	}

	return drive.jsonRequestNoExpireCheck(ctx, method, url, nil, request, response)
}

// https://github.com/alist-org/alist/issues/3375
func (drive *Drive) createDeviceSession(ctx context.Context) error {
	drive.deviceSessionMutex.Lock()
	defer drive.deviceSessionMutex.Unlock()

	key, err := ecdsa.GenerateKey(ecc.P256k1(), rand.Reader)
	if err != nil {
		return err
	}
	drive.deviceSessionPrivateKey = key
	drive.nonce = -1
	if err := drive.sign(); err != nil {
		return err
	}

	pubKey := key.PublicKey
	b := elliptic.Marshal(pubKey.Curve, pubKey.X, pubKey.Y)
	s := hex.EncodeToString(b)
	data := map[string]interface{}{
		"deviceName": "Chrome",
		"modelName":  "Windows",
		"pubKey":     s,
	}
	var result CreateDeviceSessionResult
	err = drive.jsonRequestNoExpireCheck(ctx, "POST", apiCreateDeviceSession, nil, &data, &result)
	if err != nil {
		return err
	}

	if !result.Success {
		return errors.Errorf("failed to create device session")
	}

	drive.deviceSessionExpireAt = time.Now().Unix() + deviceSessionExpireSeconds
	return nil
}

// TODO: fix renew_session device session signature error
func (drive *Drive) renewDeviceSession(ctx context.Context) error {
	drive.deviceSessionMutex.Lock()
	defer drive.deviceSessionMutex.Unlock()

	if err := drive.sign(); err != nil {
		return err
	}

	var result CreateDeviceSessionResult
	err := drive.jsonRequestNoExpireCheck(ctx, "POST", apiRenewDeviceSession, nil, map[string]string{}, &result)
	if err != nil {
		return err
	}

	if !result.Success {
		return errors.Wrapf(err, "failed to renew device session")
	}

	drive.deviceSessionExpireAt = time.Now().Unix() + deviceSessionExpireSeconds
	return nil
}

func NewFs(ctx context.Context, config *Config) (Fs, error) {
	if config.UploadChunkSize <= 0 {
		config.UploadChunkSize = DefaultPartSize
	}
	if config.UploadRetries <= 0 {
		config.UploadRetries = DefaultUploadRetries
	}
	if config.LogFunc == nil {
		config.LogFunc = func(format string, a ...interface{}) {}
	}
	drive := &Drive{
		config:     *config,
		httpClient: config.HttpClient,
	}

	if drive.httpClient == nil {
		drive.httpClient = &http.Client{}
	}

	// get driveId
	var user User
	data := map[string]string{}
	err := drive.jsonRequest(ctx, "POST", "https://api.aliyundrive.com/v2/user/get", &data, &user)
	if err != nil {
		return nil, errors.Wrap(err, "failed to get driveId")
	}

	drive.driveId = user.DriveId
	drive.userId = user.UserId
	drive.rootId = "root"
	drive.rootNode = Node{
		NodeId: "root",
		Type:   "folder",
		Name:   "root",
	}

	if config.IsAlbum {
		var albumInfo AlbumInfo
		data := map[string]string{}
		err := drive.jsonRequest(ctx, "POST", "https://api.aliyundrive.com/adrive/v1/user/albums_info", &data, &albumInfo)
		if err != nil {
			return nil, errors.Wrap(err, "failed to get driveId")
		}

		drive.driveId = albumInfo.Data.DriveId
	}
	drive.downloadUrlCache = make(map[string]DownloadUrlCacheItem)

	return drive, nil
}

// path must start with "/" and must not end with "/"
func normalizePath(s string) string {
	separator := "/"
	if !strings.HasPrefix(s, separator) {
		s = separator + s
	}

	if len(s) > 1 && strings.HasSuffix(s, separator) {
		s = s[:len(s)-1]
	}
	return s
}

func (drive *Drive) findNameNode(ctx context.Context, nodeId string, name string, kind string) (*Node, error) {
	nodes, err := drive.ListAll(ctx, nodeId)
	if err != nil {
		return nil, errors.WithStack(err)
	}

	for _, d := range nodes {
		if d.Name == name && (kind == AnyKind || d.Type == kind) {
			return &d, nil
		}
	}

	return nil, errors.Wrapf(os.ErrNotExist, `can't find "%s", kind: "%s" under "%s"`, name, kind, nodeId)
}

// https://help.aliyun.com/document_detail/175927.html#h2-u83B7u53D6u6587u4EF6u6216u6587u4EF6u5939u4FE1u606F17
func (drive *Drive) Get(ctx context.Context, nodeId string) (*Node, error) {
	data := map[string]interface{}{
		"drive_id": drive.driveId,
		"file_id":  nodeId,
	}
	var node Node
	err := drive.jsonRequest(ctx, "POST", apiGet, &data, &node)
	if err != nil {
		return nil, err
	}

	return &node, nil
}

// https://help.aliyun.com/document_detail/175927.html#pdsgetfilebypathrequest
func (drive *Drive) GetByPath(ctx context.Context, fullPath string, kind string) (*Node, error) {
	fullPath = normalizePath(fullPath)

	if fullPath == "/" || fullPath == "" {
		return &drive.rootNode, nil
	}

	data := map[string]interface{}{
		"drive_id":  drive.driveId,
		"file_path": fullPath,
	}

	var node *Node
	err := drive.jsonRequest(ctx, "POST", apiGetByPath, &data, &node)
	// paths with surrounding white spaces (like `/ test / test1 `)
	// can't be found by `get_by_path`
	// https://github.com/K265/aliyundrive-go/issues/3
	if err != nil && !strings.Contains(err.Error(), `got "404"`) {
		return nil, errors.WithStack(err)
	}

	if node != nil && node.Type == kind {
		return node, nil
	}

	parent, name := path.Split(fullPath)
	parentNode, err := drive.GetByPath(ctx, parent, FolderKind)
	if err != nil {
		return nil, errors.Wrapf(err, `failed to request "%s"`, apiGetByPath)
	}

	return drive.findNameNode(ctx, parentNode.NodeId, name, kind)
}

func findNodeError(err error, path string) error {
	return errors.Wrapf(err, `failed to find node of "%s"`, path)
}

func (drive *Drive) About(ctx context.Context) (*PersonalSpaceInfo, error) {
	body := map[string]string{}
	var result PersonalInfo
	err := drive.jsonRequest(ctx, "POST", apiPersonalInfo, &body, &result)
	if err != nil {
		return nil, err
	}

	return &result.PersonalSpaceInfo, nil
}

func (drive *Drive) List(nodeId string) Pager {
	param := map[string]interface{}{
		"drive_id":       drive.driveId,
		"parent_file_id": nodeId,
		"limit":          200,
		"marker":         "",
	}
	p := &pager{param: param, drive: drive}
	return p
}

func (drive *Drive) ListAll(ctx context.Context, nodeId string) ([]Node, error) {
	p := drive.List(nodeId)
	var nodes []Node
	for p.Next() {
		data, err := p.Nodes(ctx)
		if err != nil {
			return nil, err
		}

		nodes = append(nodes, data...)
	}
	return nodes, nil
}

func createCheck(node Node) error {
	if node.ParentId == "" || node.Name == "" {
		return ErrorMissingFields
	}

	return nil
}

func (drive *Drive) CreateFolder(ctx context.Context, node Node) (string, error) {
	if err := createCheck(node); err != nil {
		return "", err
	}

	body := map[string]string{
		"drive_id":        drive.driveId,
		"check_name_mode": "refuse",
		"name":            node.Name,
		"parent_file_id":  node.ParentId,
		"type":            "folder",
		"meta":            node.Meta,
	}
	var result NodeId
	err := drive.jsonRequest(ctx, "POST", apiCreate, &body, &result)
	if err != nil {
		return "", errors.Wrap(err, "failed to post create folder request")
	}
	return result.NodeId, nil
}

func (drive *Drive) checkRoot(nodeId string) error {
	if nodeId == "" {
		return errors.New("empty nodeId")
	}
	if nodeId == drive.rootId {
		return errors.New("can't operate on root ")
	}
	return nil
}

func (drive *Drive) Move(ctx context.Context, nodeId string, dstParentNodeId string, dstName string) (string, error) {
	if err := drive.checkRoot(nodeId); err != nil {
		return "", err
	}

	body := map[string]string{
		"drive_id":          drive.driveId,
		"file_id":           nodeId,
		"to_parent_file_id": dstParentNodeId,
		"new_name":          dstName,
	}
	var result NodeId
	err := drive.jsonRequest(ctx, "POST", apiMove, &body, &result)
	if err != nil {
		return "", errors.Wrap(err, `failed to post move request`)
	}
	return result.NodeId, nil
}

func (drive *Drive) Remove(ctx context.Context, nodeId string) error {
	if err := drive.checkRoot(nodeId); err != nil {
		return err
	}

	body := map[string]string{
		"drive_id": drive.driveId,
		"file_id":  nodeId,
	}

	err := drive.jsonRequest(ctx, "POST", apiTrash, &body, nil)
	if err != nil {
		return errors.Wrap(err, `failed to post remove request`)
	}
	return nil
}

func (drive *Drive) getDownloadUrl(ctx context.Context, nodeId string) (*DownloadUrl, error) {
	var detail DownloadUrl
	data := map[string]string{
		"drive_id": drive.driveId,
		"file_id":  nodeId,
	}
	if item, ok := drive.downloadUrlCache[nodeId]; ok {
		if item.ExpireTime.After(time.Now()) {
			drive.config.LogFunc("download url from cache of %s %s", nodeId, item.DownloadUrl.Url)
			return &item.DownloadUrl, nil
		}
	}
	err := drive.jsonRequest(ctx, "POST", "https://api.aliyundrive.com/v2/file/get_download_url", &data, &detail)
	if err != nil {
		return nil, errors.Wrapf(err, `failed to get node detail of "%s"`, nodeId)
	}
	expireTime := time.Now().Add(time.Duration(DownloadUrlCacheSecs) * time.Second)
	u, err := url.Parse(detail.Url)
	if err == nil {
		expireStr := u.Query().Get("x-oss-expires")
		if len(expireStr) > 0 {
			expire, err := strconv.Atoi(expireStr)
			if err == nil {
				expireTime = time.Unix(int64(expire-10), 0)
			}
		}
	}
	drive.downloadUrlCache[nodeId] = DownloadUrlCacheItem{
		DownloadUrl: detail,
		ExpireTime:  expireTime,
	}
	drive.config.LogFunc("download url of %s %s, expires at %v", nodeId, detail.Url, expireTime)
	return &detail, nil
}

func (drive *Drive) Open(ctx context.Context, nodeId string, headers map[string]string) (io.ReadCloser, error) {
	if err := drive.checkRoot(nodeId); err != nil {
		return nil, err
	}

	downloadUrl, err := drive.getDownloadUrl(ctx, nodeId)
	if err != nil {
		return nil, err
	}

	url := downloadUrl.Url
	if drive.config.UseInternalUrl {
		url = downloadUrl.InternalUrl
	}
	if url != "" {
		res, err := drive.request(ctx, "GET", url, headers, nil)
		if err != nil {
			return nil, errors.Wrapf(err, `failed to download "%s"`, url)
		}

		return res.Body, nil
	}

	// for iOS live photos (.livp)
	streamsUrl := downloadUrl.StreamsUrl
	if streamsUrl != nil {
		var buf bytes.Buffer
		zw := zip.NewWriter(&buf)
		for t, u := range streamsUrl {
			name := "output." + t
			w, err := zw.Create(name)
			if err != nil {
				return nil, errors.Wrapf(err, `failed to creat entry "%s" in zip file`, name)
			}

			res, err := drive.request(ctx, "GET", u, headers, nil)
			if err != nil {
				return nil, errors.Wrapf(err, `failed to download "%s"`, u)
			}

			if _, err := io.Copy(w, res.Body); err != nil {
				return nil, errors.Wrapf(err, `failed to write "%s" to zip`, name)
			}

			_ = res.Body.Close()
		}

		err := zw.Close()
		if err != nil {
			return nil, errors.WithStack(err)
		}

		return io.NopCloser(&buf), nil
	}

	return nil, errors.Errorf(`failed to open "%s"`, nodeId)
}

func CalcSha1(in *os.File) (*os.File, string, error) {
	h := sha1.New()
	_, err := io.Copy(h, in)
	if err != nil {
		return nil, "", errors.Wrap(err, "failed to calculate sha1")
	}

	_, _ = in.Seek(0, 0)
	return in, fmt.Sprintf("%X", h.Sum(nil)), nil
}

func calcProof(accessToken string, fileSize int64, in io.ReaderAt) (string, error) {
	// from https://github.com/alist-org/alist/blob/09564102e7ea4336ea6222e0381080a3a8273b21/drivers/aliyundrive/driver.go#L227
	/*
		var n = e.access_token，
		r = new BigNumber('0x'.concat(md5(n).slice(0, 16)))，
		i = new BigNumber(t.file.size)，
		o = i ? r.mod(i) : new gt.BigNumber(0);
		(t.file.slice(o.toNumber(), Math.min(o.plus(8).toNumber(), t.file.size)))
	*/
	h := md5.New()
	h.Write([]byte(accessToken))
	md5String := hex.EncodeToString(h.Sum(nil))[:16]
	r, _ := new(big.Int).SetString(md5String, 16)
	i := new(big.Int).SetInt64(fileSize)
	o := new(big.Int).SetInt64(0)
	if fileSize > 0 {
		o = r.Mod(r, i)
	}
	buf := make([]byte, 8)
	n, _ := io.NewSectionReader(in, o.Int64(), 8).Read(buf[:8])
	proof := base64.StdEncoding.EncodeToString(buf[:n])
	return proof, nil
}

func (drive *Drive) CalcProof(fileSize int64, in *os.File) (string, error) {
	return calcProof(drive.accessToken, fileSize, in)
}

func (drive *Drive) CreateFile(ctx context.Context, node Node, in io.Reader) (string, error) {
	sha1Code := ""
	proofCode := ""

	fin, ok := in.(*os.File)
	if ok {
		in, sha1Code, _ = CalcSha1(fin)
		proofCode, _ = drive.CalcProof(node.Size, fin)
	}

	return drive.CreateFileWithProof(ctx, node, in, sha1Code, proofCode)
}

func makePartInfoList(size int64, partSize int64) []*PartInfo {
	partInfoNum := 0
	if size%partSize > 0 {
		partInfoNum++
	}
	partInfoNum += int(size / partSize)
	list := make([]*PartInfo, partInfoNum)
	for i := 0; i < partInfoNum; i++ {
		list[i] = &PartInfo{
			PartNumber: i + 1,
		}
	}
	return list
}

type CachedLimitReader struct {
	buf     []byte
	rd      io.Reader // reader provided by the client
	w, r    int
	length  int
	logFunc func(format string, a ...interface{})
	err     error
}

func NewCachedLimitReader(reader io.Reader, size int) *CachedLimitReader {
	return &CachedLimitReader{
		buf:    make([]byte, size),
		rd:     io.LimitReader(reader, int64(size)),
		w:      0,
		r:      0,
		length: size,
		logFunc: func(format string, a ...interface{}) {
			fmt.Printf(format, a...)
		},
	}
}

func NewCachedLimitReaderWithBuffer(reader io.Reader, buffer []byte, logFunc func(format string, a ...interface{})) *CachedLimitReader {
	if len(buffer) == 0 {
		panic("you can't have an empty sized buffer")
	}
	size := len(buffer)
	return &CachedLimitReader{
		buf:     buffer,
		rd:      io.LimitReader(reader, int64(size)),
		w:       0,
		r:       0,
		length:  size,
		logFunc: logFunc,
	}
}

func min(a int, b int) int {
	if a > b {
		return b
	}
	return a
}

func minInt64(a int64, b int64) int64 {
	if a > b {
		return b
	}
	return a
}

func (r *CachedLimitReader) Read(p []byte) (n int, err error) {
	if len(p) == 0 {
		return
	}
	if r.err != nil {
		return 0, r.err
	}
	to_read := min(r.r+len(p), r.length) - r.w
	read_n := 0
	if to_read > 0 {
		read_n, err = r.rd.Read(r.buf[r.w : r.w+to_read])
	}
	r.w += read_n
	if err != nil {
		r.logFunc("read err read_n:%d r:%d w:%d %v\n", read_n, r.r, r.w, err)
	}
	if to_read > 0 && err == io.EOF {
		if r.length > r.w {
			r.length = r.w
		}
	}
	n = min(r.w-r.r, len(p))
	if n == 0 {
		if r.length == r.r {
			err = io.EOF
		} else {
			r.logFunc("read unexpected no data r:%d w:%d, %v\n", r.r, r.w, err)
		}
		return
	}
	copy(p, r.buf[r.r:r.r+n])
	r.r = r.r + n
	if err != nil && err != io.EOF {
		r.logFunc("read last err %v\n", err)
		r.err = err
	}
	return
}

func (drive *Drive) refreshUploadUrl(ctx context.Context, uploadID string, fileID string, outParts []PartInfo) error {
	partList := make([]*PartInfo, len(outParts))
	for i := 0; i < len(outParts); i++ {
		partList[i] = &PartInfo{
			PartNumber: i + 1,
		}
	}
	uploadInfo := UploadInfo{
		DriveID:      drive.driveId,
		PartInfoList: partList,
		FileId:       fileID,
		UploadId:     uploadID,
	}
	var uploadResult UploadResult
	err := drive.jsonRequest(ctx, "POST", apiRefreshUpload, uploadInfo, &uploadResult)
	if err != nil {
		return err
	}
	if len(uploadResult.PartInfoList) != len(outParts) {
		return errors.Errorf("refresh upload url invalid result length %d -> %d", len(outParts), len(uploadResult.PartInfoList))
	}
	for i, part := range uploadResult.PartInfoList {
		outParts[i].UploadUrl = part.UploadUrl
	}
	return nil
}

func isUploadUrlValid(uploadUrl string) bool {
	u, err := url.Parse(uploadUrl)
	if err != nil {
		return false
	}
	expireStr := u.Query().Get("x-oss-expires")
	if len(expireStr) == 0 {
		return true
	}
	expire, err := strconv.Atoi(expireStr)
	if err != nil {
		return false
	}
	timeStep := 60 * 10
	return int(time.Now().Unix()) < expire-timeStep
}

func (drive *Drive) CreateFileWithProof(ctx context.Context, node Node, in io.Reader, sha1Code string, proofCode string) (string, error) {
	if err := createCheck(node); err != nil {
		return "", err
	}

	if strings.HasSuffix(strings.ToLower(node.Name), ".livp") {
		return "", ErrorLivpUpload
	}

	var proofResult ProofResult

	proof := &FileProof{
		DriveID:         drive.driveId,
		PartInfoList:    makePartInfoList(node.Size, drive.config.UploadChunkSize),
		ParentFileID:    node.ParentId,
		Name:            node.Name,
		Type:            "file",
		CheckNameMode:   "refuse",
		Size:            node.Size,
		ContentHash:     sha1Code,
		ContentHashName: "sha1",
		ProofCode:       proofCode,
		ProofVersion:    "v1",
		Meta:            node.Meta,
	}

	{
		err := drive.jsonRequest(ctx, "POST", apiCreateFileWithProof, proof, &proofResult)
		if err != nil {
			return "", errors.Wrap(err, `failed to post create file request`)
		}

		if proofResult.RapidUpload {
			return proofResult.FileId, nil
		}

		if proofResult.Exist {
			return "", ErrorAlreadyExisted
		}

		if len(proofResult.PartInfoList) < 1 {
			return "", errors.New(`failed to extract uploadUrl`)
		}
	}
	bufferSize := minInt64(drive.config.UploadChunkSize, node.Size)
	if bufferSize == 0 {
		bufferSize = drive.config.UploadChunkSize
	}
	uploadBuffer := make([]byte, bufferSize)
	uploadedSize := 0
	drive.config.LogFunc("begin to upload %v, with ctx %v\n", node.Name, ctx)
	for _, part := range proofResult.PartInfoList {
<<<<<<< HEAD
		partSize := drive.config.UploadChunkSize
		if part.PartNumber == len(proofResult.PartInfoList) {
			partSize = node.Size % drive.config.UploadChunkSize
=======
		partReader := io.LimitReader(in, MaxPartSize)
		uploadUrl := part.UploadUrl
		if drive.config.UseInternalUrl {
			uploadUrl = part.InternalUploadURL
		}
		req, err := http.NewRequestWithContext(ctx, "PUT", uploadUrl, partReader)
		if err != nil {
			return "", errors.Wrap(err, "failed to create upload request")
>>>>>>> 1fdb5cf9
		}
		partReader := NewCachedLimitReaderWithBuffer(in, uploadBuffer, func(format string, a ...interface{}) {
			f := fmt.Sprintf("%s %s", node.Name, format)
			drive.config.LogFunc(f, a...)
		})
		tries := 0
		for {
			tries++
			if partReader.err != nil {
				return "", partReader.err
			}
			if !isUploadUrlValid(part.UploadUrl) {
				drive.config.LogFunc("refreshing upload url for %d/%d %v, ", part.PartNumber, len(proofResult.PartInfoList), node.Name)
				err := drive.refreshUploadUrl(ctx, proofResult.UploadId, proofResult.FileId, proofResult.PartInfoList)
				if err != nil {
					if tries < drive.config.UploadRetries && ctx.Err() == nil {
						drive.config.LogFunc("refresh upload url failed %v, retry %d/%d, %v\n", part.UploadUrl, tries, drive.config.UploadRetries, err)
						continue
					} else {
						return "", errors.Wrap(err, fmt.Sprintf("refresh upload url failed %v", err))
					}
				}
				part = proofResult.PartInfoList[part.PartNumber-1]
			}
			partReader.r = 0
			req, err := http.NewRequestWithContext(ctx, "PUT", part.UploadUrl, partReader)
			if err != nil {
				return "", errors.Wrap(err, "failed to create upload request")
			}
			resp, err := drive.httpClient.Do(req)
			if err != nil {
				if tries < drive.config.UploadRetries && ctx.Err() == nil {
					drive.config.LogFunc("failed to upload file part %d/%d of %v, end at %d/%d/%d/%d, retries %d/%d, %v\n", part.PartNumber, len(proofResult.PartInfoList), node.Name, partReader.r, drive.config.UploadChunkSize, uploadedSize+partReader.r, node.Size, tries, drive.config.UploadRetries, err)
					continue
				} else {
					return "", errors.Wrap(err, "failed to upload file")
				}
			}
			resp.Body.Close()
			if partReader.r < int(partSize) {
				drive.config.LogFunc("upload part %d/%d of %v, not complete %d %d, ctx err %v\n", part.PartNumber, len(proofResult.PartInfoList), node.Name, partReader.r, partSize, ctx.Err())
				return "", errors.Wrap(err, "failed to upload file read not complete")
			}
			uploadedSize += partReader.r
			percent := 100
			if node.Size > 0 {
				percent = uploadedSize * 100 / int(node.Size)
			}
			drive.config.LogFunc("uploaded %d/%d of %v tries %d/%d size %d %d/%d %d percent\n", part.PartNumber, len(proofResult.PartInfoList), node.Name, tries, drive.config.UploadRetries, partReader.r, uploadedSize, node.Size, percent)
			break
		}
	}

	var result NodeId
	{
		body := map[string]interface{}{
			"drive_id":  drive.driveId,
			"file_id":   proofResult.FileId,
			"upload_id": proofResult.UploadId,
		}

		err := drive.jsonRequest(ctx, "POST", apiCompleteUpload, &body, &result)
		if err != nil {
			return "", errors.Wrap(err, `failed to post upload complete request`)
		}
	}
	return result.NodeId, nil
}

// https://help.aliyun.com/document_detail/175927.html#pdscopyfilerequest
func (drive *Drive) Copy(ctx context.Context, nodeId string, dstParentNodeId string, dstName string) (string, error) {
	body := map[string]string{
		"drive_id":          drive.driveId,
		"file_id":           nodeId,
		"to_parent_file_id": dstParentNodeId,
		"new_name":          dstName,
	}
	var result NodeId
	err := drive.jsonRequest(ctx, "POST", apiCopy, &body, &result)
	if err != nil {
		return "", errors.Wrap(err, `failed to post copy request`)
	}

	return result.NodeId, nil
}

func (drive *Drive) createFolderInternal(ctx context.Context, parent string, name string) (string, error) {
	drive.mutex.Lock()
	defer drive.mutex.Unlock()

	node, err := drive.GetByPath(ctx, parent+"/"+name, FolderKind)
	if err == nil {
		return node.NodeId, nil
	}

	node, err = drive.GetByPath(ctx, parent, FolderKind)
	if err != nil {
		return "", findNodeError(err, parent)
	}
	body := map[string]string{
		"drive_id":        drive.driveId,
		"check_name_mode": "refuse",
		"name":            name,
		"parent_file_id":  node.NodeId,
		"type":            "folder",
	}
	var result NodeId
	err = drive.jsonRequest(ctx, "POST", apiCreate, &body, &result)
	if err != nil {
		return "", errors.Wrap(err, "failed to post create folder request")
	}
	return result.NodeId, nil
}

func (drive *Drive) CreateFolderRecursively(ctx context.Context, fullPath string) (string, error) {
	fullPath = normalizePath(fullPath)
	pathLen := len(fullPath)
	i := 0
	var nodeId string
	for i < pathLen {
		parent := fullPath[:i]
		remain := fullPath[i+1:]
		j := strings.Index(remain, "/")
		if j < 0 {
			// already at last position
			return drive.createFolderInternal(ctx, parent, remain)
		} else {
			nodeId2, err := drive.createFolderInternal(ctx, parent, remain[:j])
			if err != nil {
				return "", err
			}
			i = i + j + 1
			nodeId = nodeId2
		}
	}

	return nodeId, nil
}

func (drive *Drive) Update(ctx context.Context, node Node) (string, error) {
	body := map[string]string{
		"drive_id": drive.driveId,
		"file_id":  node.NodeId,
		// "check_name_mode": "refuse",
		"name": node.Name,
		"meta": node.Meta,
	}
	var result NodeId
	err := drive.jsonRequest(ctx, "POST", apiUpdate, &body, &result)
	if err != nil {
		return "", errors.Wrap(err, "failed to post update request")
	}
	return result.NodeId, nil
}

// create share link, para: ctx, file node list, pwd, expiresIn(second)
// return shareID, pwd, expiration
func (drive *Drive) CreateShareLink(ctx context.Context, node []Node, pwd string, expiresIn int64) (string, string, string, error) {
	var NodeIDs []string
	for _, node := range node {
		NodeIDs = append(NodeIDs, node.NodeId)
	}
	expiration := time.Unix(time.Now().Unix()+expiresIn, 0).Format(time.RFC3339Nano)
	expiration = expiration[0:19] + ".999Z"

	body := map[string]interface{}{
		"share_pwd":    pwd,
		"drive_id":     drive.driveId,
		"file_id_list": NodeIDs,
		"expiration":   expiration,
		// expiration: A RFC3339 style: 2022-07-02T15:04:05.923Z,
	}
	var result SharedFile
	err := drive.jsonRequest(ctx, "POST", apiCreateShareLink, &body, &result)
	if err != nil {
		return "", "", "", errors.Wrap(err, "failed to post create share link request")
	}
	return result.ShareID, result.Pwd, result.Expiration, nil
}

// get share info by shareID
// return value may vary
func (drive *Drive) GetShareInfo(ctx context.Context, shareID string) (string, string, string, []string, error) {
	body := map[string]string{
		"share_id": shareID,
	}
	var result SharedFile
	err := drive.jsonRequest(ctx, "POST", apiGetShareLinkByShareID, &body, &result)
	if err != nil {
		return "", "", "", []string{}, errors.Wrap(err, "failed to get share info by shareID")
	}
	return result.ShareID, result.Pwd, result.Expiration, result.FileIDList[:], nil
}

// get share_token using pwd and shareID
// How to use share_token: https://help.aliyun.com/document_detail/397603.html
func (drive *Drive) GetShareToken(ctx context.Context, pwd string, shareID string) (shareToken string, error error) {
	body := make(map[string]string)
	if pwd == "" {
		body = map[string]string{
			"share_id": shareID,
		}
	} else {
		body = map[string]string{
			"share_id":  shareID,
			"share_pwd": pwd,
		}
	}
	var result ShareToken
	err := drive.jsonRequest(ctx, "POST", apiGetShareToken, &body, &result)
	if err != nil {
		return "", errors.Wrap(err, "failed to get share_token")
	}
	return result.shareToken, nil
}

// cancel shareLink by shareID
func (drive *Drive) CancelShareLink(ctx context.Context, shareID string) error {
	body := map[string]string{
		"share_id": shareID,
	}
	err := drive.jsonRequest(ctx, "POST", apiCancelShareLink, &body, nil) // No need to parse json response, so nil
	if err != nil {
		return errors.Wrap(err, "failed to post cancel share link request")
	}
	return nil
}

func (drive *Drive) ListShareLinks(ctx context.Context) ([]SharedFile, string, error) {
	body := map[string]interface{}{
		"limit":             200,
		"order_by":          "share_name",
		"order_direction":   "ASC",
		"include_cancelled": false,
	}
	var sharedFiles []SharedFile
	var lSharedFiles *ListSharedFile
	for {
		if lSharedFiles != nil && lSharedFiles.NextMarker == "" {
			break
		}
		err := drive.jsonRequest(ctx, "POST", apiListShareLink, &body, &lSharedFiles)
		if err != nil {
			return nil, "", errors.Wrap(err, "failed to get share links")
		}
		sharedFiles = append(sharedFiles, lSharedFiles.Items...)
		body["marker"] = lSharedFiles.NextMarker
	}

	return sharedFiles, lSharedFiles.NextMarker, nil
}

func (drive *Drive) GetShareLinkByAnonymous(ctx context.Context, shareID string) (Expiration string, Creator string, err error) {
	body := map[string]string{
		"share_id": shareID,
	}
	var result SharedFile
	errs := drive.jsonRequest(ctx, "POST", apiGetShareLinkByAnonymous, &body, &result)
	if errs != nil {
		return "", "", errors.Wrap(err, "failed to get share link by shareID")
	}
	return result.Expiration, result.Creator, nil
}<|MERGE_RESOLUTION|>--- conflicted
+++ resolved
@@ -32,20 +32,13 @@
 )
 
 const (
-<<<<<<< HEAD
 	FolderKind           = "folder"
 	FileKind             = "file"
 	AnyKind              = "any"
-	DefaultPartSize      = 100 * 1024 * 1024 // 100 MiB. Will store this size of data in memory per file for upload
 	DefaultUploadRetries = 10
 	DownloadUrlCacheSecs = 15*60 - 10
-=======
-	FolderKind  = "folder"
-	FileKind    = "file"
-	AnyKind     = "any"
-	MaxPartSize = 1024 * 1024 * 1024 // 1 GiB
-	Hour        = 60 * 60
->>>>>>> 1fdb5cf9
+	MaxPartSize          = 1024 * 1024 * 100 // 1 GiB
+	Hour                 = 60 * 60
 )
 
 const (
@@ -134,22 +127,14 @@
 }
 
 type Config struct {
-<<<<<<< HEAD
-	RefreshToken    string
-	IsAlbum         bool
-	HttpClient      *http.Client
-	UploadChunkSize int64
-	UploadRetries   int
-	OnRefreshToken  func(refreshToken string)
-	LogFunc         func(format string, a ...interface{})
-=======
-	RefreshToken   string `json:"refresh_token"`
+	RefreshToken   string
 	DeviceId       string `json:"device_id"`
-	IsAlbum        bool   `json:"is_album,omitempty"`
+	IsAlbum        bool
 	HttpClient     *http.Client
+	UploadRetries  int
 	OnRefreshToken func(refreshToken string)
 	UseInternalUrl bool `json:"use_internal_url,omitempty"`
->>>>>>> 1fdb5cf9
+	LogFunc        func(format string, a ...interface{})
 }
 
 func (config Config) String() string {
@@ -158,7 +143,7 @@
 
 type Drive struct {
 	token
-<<<<<<< HEAD
+	deviceSession
 	config           Config
 	driveId          string
 	rootId           string
@@ -166,15 +151,6 @@
 	httpClient       *http.Client
 	mutex            sync.Mutex
 	downloadUrlCache map[string]DownloadUrlCacheItem
-=======
-	deviceSession
-	config     Config
-	driveId    string
-	rootId     string
-	rootNode   Node
-	httpClient *http.Client
-	mutex      sync.Mutex
->>>>>>> 1fdb5cf9
 }
 
 type token struct {
@@ -426,9 +402,6 @@
 }
 
 func NewFs(ctx context.Context, config *Config) (Fs, error) {
-	if config.UploadChunkSize <= 0 {
-		config.UploadChunkSize = DefaultPartSize
-	}
 	if config.UploadRetries <= 0 {
 		config.UploadRetries = DefaultUploadRetries
 	}
@@ -814,12 +787,12 @@
 	return drive.CreateFileWithProof(ctx, node, in, sha1Code, proofCode)
 }
 
-func makePartInfoList(size int64, partSize int64) []*PartInfo {
+func makePartInfoList(size int64) []*PartInfo {
 	partInfoNum := 0
-	if size%partSize > 0 {
+	if size%MaxPartSize > 0 {
 		partInfoNum++
 	}
-	partInfoNum += int(size / partSize)
+	partInfoNum += int(size / MaxPartSize)
 	list := make([]*PartInfo, partInfoNum)
 	for i := 0; i < partInfoNum; i++ {
 		list[i] = &PartInfo{
@@ -976,7 +949,7 @@
 
 	proof := &FileProof{
 		DriveID:         drive.driveId,
-		PartInfoList:    makePartInfoList(node.Size, drive.config.UploadChunkSize),
+		PartInfoList:    makePartInfoList(node.Size),
 		ParentFileID:    node.ParentId,
 		Name:            node.Name,
 		Type:            "file",
@@ -1007,19 +980,8 @@
 			return "", errors.New(`failed to extract uploadUrl`)
 		}
 	}
-	bufferSize := minInt64(drive.config.UploadChunkSize, node.Size)
-	if bufferSize == 0 {
-		bufferSize = drive.config.UploadChunkSize
-	}
-	uploadBuffer := make([]byte, bufferSize)
-	uploadedSize := 0
-	drive.config.LogFunc("begin to upload %v, with ctx %v\n", node.Name, ctx)
+
 	for _, part := range proofResult.PartInfoList {
-<<<<<<< HEAD
-		partSize := drive.config.UploadChunkSize
-		if part.PartNumber == len(proofResult.PartInfoList) {
-			partSize = node.Size % drive.config.UploadChunkSize
-=======
 		partReader := io.LimitReader(in, MaxPartSize)
 		uploadUrl := part.UploadUrl
 		if drive.config.UseInternalUrl {
@@ -1028,58 +990,12 @@
 		req, err := http.NewRequestWithContext(ctx, "PUT", uploadUrl, partReader)
 		if err != nil {
 			return "", errors.Wrap(err, "failed to create upload request")
->>>>>>> 1fdb5cf9
-		}
-		partReader := NewCachedLimitReaderWithBuffer(in, uploadBuffer, func(format string, a ...interface{}) {
-			f := fmt.Sprintf("%s %s", node.Name, format)
-			drive.config.LogFunc(f, a...)
-		})
-		tries := 0
-		for {
-			tries++
-			if partReader.err != nil {
-				return "", partReader.err
-			}
-			if !isUploadUrlValid(part.UploadUrl) {
-				drive.config.LogFunc("refreshing upload url for %d/%d %v, ", part.PartNumber, len(proofResult.PartInfoList), node.Name)
-				err := drive.refreshUploadUrl(ctx, proofResult.UploadId, proofResult.FileId, proofResult.PartInfoList)
-				if err != nil {
-					if tries < drive.config.UploadRetries && ctx.Err() == nil {
-						drive.config.LogFunc("refresh upload url failed %v, retry %d/%d, %v\n", part.UploadUrl, tries, drive.config.UploadRetries, err)
-						continue
-					} else {
-						return "", errors.Wrap(err, fmt.Sprintf("refresh upload url failed %v", err))
-					}
-				}
-				part = proofResult.PartInfoList[part.PartNumber-1]
-			}
-			partReader.r = 0
-			req, err := http.NewRequestWithContext(ctx, "PUT", part.UploadUrl, partReader)
-			if err != nil {
-				return "", errors.Wrap(err, "failed to create upload request")
-			}
-			resp, err := drive.httpClient.Do(req)
-			if err != nil {
-				if tries < drive.config.UploadRetries && ctx.Err() == nil {
-					drive.config.LogFunc("failed to upload file part %d/%d of %v, end at %d/%d/%d/%d, retries %d/%d, %v\n", part.PartNumber, len(proofResult.PartInfoList), node.Name, partReader.r, drive.config.UploadChunkSize, uploadedSize+partReader.r, node.Size, tries, drive.config.UploadRetries, err)
-					continue
-				} else {
-					return "", errors.Wrap(err, "failed to upload file")
-				}
-			}
-			resp.Body.Close()
-			if partReader.r < int(partSize) {
-				drive.config.LogFunc("upload part %d/%d of %v, not complete %d %d, ctx err %v\n", part.PartNumber, len(proofResult.PartInfoList), node.Name, partReader.r, partSize, ctx.Err())
-				return "", errors.Wrap(err, "failed to upload file read not complete")
-			}
-			uploadedSize += partReader.r
-			percent := 100
-			if node.Size > 0 {
-				percent = uploadedSize * 100 / int(node.Size)
-			}
-			drive.config.LogFunc("uploaded %d/%d of %v tries %d/%d size %d %d/%d %d percent\n", part.PartNumber, len(proofResult.PartInfoList), node.Name, tries, drive.config.UploadRetries, partReader.r, uploadedSize, node.Size, percent)
-			break
-		}
+		}
+		resp, err := drive.httpClient.Do(req)
+		if err != nil {
+			return "", errors.Wrap(err, "failed to upload file")
+		}
+		resp.Body.Close()
 	}
 
 	var result NodeId
